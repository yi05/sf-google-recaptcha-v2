--- conflicted
+++ resolved
@@ -6,8 +6,6 @@
 		// Variables to customize
 		var targetPageURL = "*";
 		var sitekey = '6LeIxAcTAAAAAJcZVRqyHh71UMIEGNQ_MXjiZKhI';
-<<<<<<< HEAD
-=======
 		
 		// Reads the URL query parameters
 		function getUrlVars() {
@@ -20,7 +18,6 @@
 		}
 		
 		sitekey = getUrlVars()["sitekey"] ? getUrlVars()["sitekey"] : '';
->>>>>>> 060a5ab4
 		
 		// Recaptcha challenge window detection
 		var interval;
